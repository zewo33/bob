--- conflicted
+++ resolved
@@ -6,11 +6,7 @@
 
 :::
 
-<<<<<<< HEAD
-This app allows tracking and transfering both EVM and Bitcoin assets in a unified manner using the [BOB MetaMask snap extension](https://github.com/bob-collective/btcsnap).
-=======
 This app allows tracking and transferring both EVM and Bitcoin assets in a unified manner using the [BOB MetaMask snap extension](https://github.com/bob-collective/btcsnap).
->>>>>>> d0bbb105
 
 ![image](https://github.com/bob-collective/demo-unified-assets-tracker/assets/47864599/c13783e0-5cbe-4a30-89d7-3c12a39cb408)
 
